--- conflicted
+++ resolved
@@ -97,19 +97,15 @@
         self.skipped = 0
         self.failures = 0
         self.xunit = XUnitReporter()
-<<<<<<< HEAD
-        self.xunit.add_testsuite(name="all", tests=repr(self.ntests),
-                                 package="all")
+
+        suite_name = os.getenv('RESULT_TESTSUITE') if os.getenv('RESULT_TESTSUITE') else "all"
+        package_name = os.getenv('RESULT_TESTPACKAGE') if os.getenv('RESULT_TESTPACKAGE') else "all"
+                
+        self.xunit.add_testsuite(name=suite_name, tests=repr(self.ntests),
+                                 package=package_name)
+        
         if (self._seed is not None):
             self.xunit.add_property(name="random_seed", value=self._seed)
-=======
-        suite_name = os.getenv('RESULT_TESTSUITE') if os.getenv('RESULT_TESTSUITE') else "all"
-        package_name = os.getenv('RESULT_TESTPACKAGE') if os.getenv('RESULT_TESTPACKAGE') else "all"
-        
-        
-        self.xunit.add_testsuite(name=suite_name, tests=repr(self.ntests),
-                                 package=package_name)
->>>>>>> ecca5e62
 
         if coverage is not None:
             self.log.info("Enabling coverage collection of Python code")
